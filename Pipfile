[[source]]
name = "pypi"
url = "https://pypi.org/simple"
verify_ssl = true

[dev-packages]
<<<<<<< HEAD
pytest = ">=6.1.1"
pytest-cov = ">=2.10.1"
hypothesis = ">=5.18.0"
mypy = ">=0.790"
line-profiler = ">=3.0.2"
memory-profiler = ">=0.57.0"
ipython = ">=7.18.1"
sphinx = "==3.1.2"  # NOTE: man pages broken w/ >3.2.0
sphinxbootstrap4theme = ">=0.6.0"
twine = ">=3.2.0"
parsl = ">=1.0.0"

[packages]
cmdkit = ">=2.0.2"
hyper-shell = {editable = true, path = "."}

[requires]
python_version = "3.8.6"
=======
pytest = ">=6.2.4"
hypothesis = ">=6.14.4"
ipython = ">=7.25.0"
twine = ">=3.4.2"
sphinx = ">=4.1.2"
pydata-sphinx-theme = ">=0.6.3"
psycopg2 = ">=2.9.1"

[packages]
toml = ">=0.10.2"
cmdkit = ">=2.6.0"
sqlalchemy = ">=1.4.22"
pyyaml = ">=6.0"
rich = ">=10.16.2"
paramiko = ">=2.9.1"
hypershell = {editable = true, path = "."}

[requires]
python_version = "3.9"
>>>>>>> 42f6e6cc
<|MERGE_RESOLUTION|>--- conflicted
+++ resolved
@@ -4,26 +4,6 @@
 verify_ssl = true
 
 [dev-packages]
-<<<<<<< HEAD
-pytest = ">=6.1.1"
-pytest-cov = ">=2.10.1"
-hypothesis = ">=5.18.0"
-mypy = ">=0.790"
-line-profiler = ">=3.0.2"
-memory-profiler = ">=0.57.0"
-ipython = ">=7.18.1"
-sphinx = "==3.1.2"  # NOTE: man pages broken w/ >3.2.0
-sphinxbootstrap4theme = ">=0.6.0"
-twine = ">=3.2.0"
-parsl = ">=1.0.0"
-
-[packages]
-cmdkit = ">=2.0.2"
-hyper-shell = {editable = true, path = "."}
-
-[requires]
-python_version = "3.8.6"
-=======
 pytest = ">=6.2.4"
 hypothesis = ">=6.14.4"
 ipython = ">=7.25.0"
@@ -42,5 +22,4 @@
 hypershell = {editable = true, path = "."}
 
 [requires]
-python_version = "3.9"
->>>>>>> 42f6e6cc
+python_version = "3.9"